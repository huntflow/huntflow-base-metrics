--- conflicted
+++ resolved
@@ -31,19 +31,7 @@
 exception_context = _ExceptionContext()
 
 
-<<<<<<< HEAD
-class _PrometheusMiddleware(PrometheusMiddleware, AbstractMiddleware):
-=======
-@dataclass
-class _RequestSpan:
-    start_time: float
-    end_time: float = 0
-    duration: float = 0
-    status_code: int = 200
-
-
 class _PrometheusMiddleware(PrometheusMiddleware[Request], AbstractMiddleware):
->>>>>>> a495ead6
     scopes = {ScopeType.HTTP}
 
     def __init__(self, app: ASGIApp, *args: Any, **kwargs: Any) -> None:
